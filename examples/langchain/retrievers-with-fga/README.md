# LangChain Retrievers + Okta FGA

This example demonstrates how to combine [LangChain](https://js.langchain.com/docs/tutorials/) with robust authorization controls for RAG workflows. Using [Okta FGA](https://docs.fga.dev/), it ensures that users can only access documents they are authorized to view. The example retrieves relevant documents, enforces access permissions, and generates responses based only on authorized data, maintaining strict data security and preventing unauthorized access.

## Getting Started

### Prerequisites

- An Okta FGA account, you can create one [here](https://dashboard.fga.dev).
- An OpenAI account and API key create one [here](https://platform.openai.com).

### Setup

1. Create a `.env` file using the format below:

   ```sh
    # OpenAI
    OPENAI_API_KEY=xx-xxxx-xxxxxxxxxxxxxxxxxxxxxxxxxxx

    # Okta FGA
    FGA_STORE_ID=xxxxxxxxxxxxxxxxxxxxxxxxxxx
    FGA_CLIENT_ID=xxxxxxxxxxxxxxxxxxxxxxxxxxx
    FGA_CLIENT_SECRET=xxxxxxxxxx-xxxxxxxxxxxxxxxxxxxxxxxxxxx
    # Optional
<<<<<<< HEAD
    FGA_API_HOST=api.xxx.fga.dev
=======
    FGA_API_URL=https://api.xxx.fga.dev
    FGA_API_TOKEN_ISSUER=auth.fga.dev
>>>>>>> abda35cb
    FGA_API_AUDIENCE=https://api.xxx.fga.dev/
   ```

#### Obtain OpenAI API Key

[Use this page for instructions on how to find your OpenAI API key](https://help.openai.com/en/articles/4936850-where-do-i-find-my-openai-api-key). Once you have your key, update the `.env` file accordingly.

#### Configure Okta FGA

1. **Create a client**

   Navigate to _Settings_ and in the _Authorized Clients_ section click **+ Create Client** button. On the new page give your client a name and mark all three client permissions then click **Create**.

2. Copy the information on the modal and update your `.env` file with the values you now have for `FGA_STORE_ID`, `FGA_CLIENT_ID`, and `FGA_CLIENT_SECRET`. Click **Continue** to get values for `FGA_API_HOST` and `FGA_API_AUDIENCE`.

### How to run it

1. Install dependencies.

   ```sh
   $ npm install
   ```

2. Initialize the FGA model and tuples

   ```sh
   $ npm run fga:init
   ```

3. Running the example

   ```sh
   npm start
   ```

---

<p align="center">
  <picture>
    <source media="(prefers-color-scheme: light)" srcset="https://cdn.auth0.com/website/sdks/logos/auth0_light_mode.png"   width="150">
    <source media="(prefers-color-scheme: dark)" srcset="https://cdn.auth0.com/website/sdks/logos/auth0_dark_mode.png" width="150">
    <img alt="Auth0 Logo" src="https://cdn.auth0.com/website/sdks/logos/auth0_light_mode.png" width="150">
  </picture>
</p>
<p align="center">Auth0 is an easy to implement, adaptable authentication and authorization platform. To learn more checkout <a href="https://auth0.com/why-auth0">Why Auth0?</a></p>
<p align="center">
This project is licensed under the Apache 2.0 license. See the <a href="/LICENSE"> LICENSE</a> file for more info.</p><|MERGE_RESOLUTION|>--- conflicted
+++ resolved
@@ -22,12 +22,8 @@
     FGA_CLIENT_ID=xxxxxxxxxxxxxxxxxxxxxxxxxxx
     FGA_CLIENT_SECRET=xxxxxxxxxx-xxxxxxxxxxxxxxxxxxxxxxxxxxx
     # Optional
-<<<<<<< HEAD
-    FGA_API_HOST=api.xxx.fga.dev
-=======
     FGA_API_URL=https://api.xxx.fga.dev
     FGA_API_TOKEN_ISSUER=auth.fga.dev
->>>>>>> abda35cb
     FGA_API_AUDIENCE=https://api.xxx.fga.dev/
    ```
 
